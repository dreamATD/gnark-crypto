--- conflicted
+++ resolved
@@ -50,23 +50,15 @@
 
 // Implemented return the list of curves fully implemented in gnark-crypto
 func Implemented() []ID {
-<<<<<<< HEAD
 	return []ID{BN254, BLS12_377, BLS12_381, BW6_761, BLS24_315, BW6_633, BLS12_378, BW6_756}
-=======
-	return []ID{BN254, BLS12_377, BLS12_381, BW6_761, BW6_633, BLS24_315}
->>>>>>> fb0d80a1
 }
 
 func (id ID) String() string {
 	switch id {
 	case BLS12_377:
-<<<<<<< HEAD
 		return "bls12_377"
 	case BLS12_378:
 		return "bls12_378"
-=======
-		return config.BLS12_377.EnumID
->>>>>>> fb0d80a1
 	case BLS12_381:
 		return config.BLS12_381.EnumID
 	case BN254:
@@ -76,13 +68,9 @@
 	case BW6_633:
 		return config.BW6_633.EnumID
 	case BLS24_315:
-<<<<<<< HEAD
 		return "bls24_315"
 	case BW6_756:
 		return "bw6_756"
-=======
-		return config.BLS24_315.EnumID
->>>>>>> fb0d80a1
 	default:
 		panic("unimplemented ecc ID")
 	}
