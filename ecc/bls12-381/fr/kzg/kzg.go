// Copyright 2020 ConsenSys Software Inc.
//
// Licensed under the Apache License, Version 2.0 (the "License");
// you may not use this file except in compliance with the License.
// You may obtain a copy of the License at
//
//     http://www.apache.org/licenses/LICENSE-2.0
//
// Unless required by applicable law or agreed to in writing, software
// distributed under the License is distributed on an "AS IS" BASIS,
// WITHOUT WARRANTIES OR CONDITIONS OF ANY KIND, either express or implied.
// See the License for the specific language governing permissions and
// limitations under the License.

// Code generated by consensys/gnark-crypto DO NOT EDIT

package kzg

import (
	"errors"
	"hash"
	"math/big"
	"sync"

	"github.com/consensys/gnark-crypto/ecc"
	"github.com/consensys/gnark-crypto/ecc/bls12-381"
	"github.com/consensys/gnark-crypto/ecc/bls12-381/fr"
	"github.com/consensys/gnark-crypto/fiat-shamir"
)

var (
	ErrInvalidNbDigests              = errors.New("number of digests is not the same as the number of polynomials")
	ErrInvalidPolynomialSize         = errors.New("invalid polynomial size (larger than SRS or == 0)")
	ErrVerifyOpeningProof            = errors.New("can't verify opening proof")
	ErrVerifyBatchOpeningSinglePoint = errors.New("can't verify batch opening proof at single point")
	ErrMinSRSSize                    = errors.New("minimum srs size is 2")
)

// Digest commitment of a polynomial.
type Digest = bls12381.G1Affine

// SRS stores the result of the MPC
type SRS struct {
	G1 []bls12381.G1Affine  // [G₁ [α]G₁ , [α²]G₁, ... ]
	G2 [2]bls12381.G2Affine // [G₂, [α]G₂ ]
}

// eval returns p(point) where p is interpreted as a polynomial
// ∑_{i<len(p)}p[i]Xⁱ
func eval(p []fr.Element, point fr.Element) fr.Element {
	var res fr.Element
	n := len(p)
	res.Set(&p[n-1])
	for i := n - 2; i >= 0; i-- {
		res.Mul(&res, &point).Add(&res, &p[i])
	}
	return res
}

// NewSRS returns a new SRS using alpha as randomness source
//
// In production, a SRS generated through MPC should be used.
//
// implements io.ReaderFrom and io.WriterTo
func NewSRS(size uint64, bAlpha *big.Int) (*SRS, error) {

	if size < 2 {
		return nil, ErrMinSRSSize
	}

	var srs SRS
	srs.G1 = make([]bls12381.G1Affine, size)

	var alpha fr.Element
	alpha.SetBigInt(bAlpha)

	_, _, gen1Aff, gen2Aff := bls12381.Generators()
	srs.G1[0] = gen1Aff
	srs.G2[0] = gen2Aff
	srs.G2[1].ScalarMultiplication(&gen2Aff, bAlpha)

	alphas := make([]fr.Element, size-1)
	alphas[0] = alpha
	for i := 1; i < len(alphas); i++ {
		alphas[i].Mul(&alphas[i-1], &alpha)
	}
	for i := 0; i < len(alphas); i++ {
		alphas[i].FromMont()
	}
	g1s := bls12381.BatchScalarMultiplicationG1(&gen1Aff, alphas)
	copy(srs.G1[1:], g1s)

	return &srs, nil
}

// OpeningProof KZG proof for opening at a single point.
//
// implements io.ReaderFrom and io.WriterTo
type OpeningProof struct {
	// H quotient polynomial (f - f(z))/(x-z)
	H bls12381.G1Affine

	// ClaimedValue purported value
	ClaimedValue fr.Element
}

// BatchOpeningProof opening proof for many polynomials at the same point
//
// implements io.ReaderFrom and io.WriterTo
type BatchOpeningProof struct {
	// H quotient polynomial Sum_i gamma**i*(f - f(z))/(x-z)
	H bls12381.G1Affine

	// ClaimedValues purported values
	ClaimedValues []fr.Element
}

// Commit commits to a polynomial using a multi exponentiation with the SRS.
// It is assumed that the polynomial is in canonical form, in Montgomery form.
func Commit(p []fr.Element, srs *SRS, nbTasks ...int) (Digest, error) {

	if len(p) == 0 || len(p) > len(srs.G1) {
		return Digest{}, ErrInvalidPolynomialSize
	}

	var res bls12381.G1Affine

	config := ecc.MultiExpConfig{ScalarsMont: true}
	if len(nbTasks) > 0 {
		config.NbTasks = nbTasks[0]
	}
	if _, err := res.MultiExp(srs.G1[:len(p)], p, config); err != nil {
		return Digest{}, err
	}

	return res, nil
}

// Open computes an opening proof of polynomial p at given point.
// fft.Domain Cardinality must be larger than p.Degree()
func Open(p []fr.Element, point fr.Element, srs *SRS) (OpeningProof, error) {
	if len(p) == 0 || len(p) > len(srs.G1) {
		return OpeningProof{}, ErrInvalidPolynomialSize
	}

	// build the proof
	res := OpeningProof{
		ClaimedValue: eval(p, point),
	}

	// compute H
<<<<<<< HEAD
	p.DivByXminusA(p.GetCopy(), &res.Point)
=======
	_p := make([]fr.Element, len(p))
	copy(_p, p)
	h := dividePolyByXminusA(_p, res.ClaimedValue, point)

	_p = nil // h re-use this memory
>>>>>>> 39b319ab

	// commit to H
	hCommit, err := Commit(p, srs)
	if err != nil {
		return OpeningProof{}, err
	}
	res.H.Set(&hCommit)

	return res, nil
}

// Verify verifies a KZG opening proof at a single point
func Verify(commitment *Digest, proof *OpeningProof, point fr.Element, srs *SRS) error {

	// [f(a)]G₁
	var claimedValueG1Aff bls12381.G1Affine
	var claimedValueBigInt big.Int
	proof.ClaimedValue.ToBigIntRegular(&claimedValueBigInt)
	claimedValueG1Aff.ScalarMultiplication(&srs.G1[0], &claimedValueBigInt)

	// [f(α) - f(a)]G₁
	var fminusfaG1Jac, tmpG1Jac bls12381.G1Jac
	fminusfaG1Jac.FromAffine(commitment)
	tmpG1Jac.FromAffine(&claimedValueG1Aff)
	fminusfaG1Jac.SubAssign(&tmpG1Jac)

	// [-H(α)]G₁
	var negH bls12381.G1Affine
	negH.Neg(&proof.H)

	// [α-a]G₂
	var alphaMinusaG2Jac, genG2Jac, alphaG2Jac bls12381.G2Jac
	var pointBigInt big.Int
	point.ToBigIntRegular(&pointBigInt)
	genG2Jac.FromAffine(&srs.G2[0])
	alphaG2Jac.FromAffine(&srs.G2[1])
	alphaMinusaG2Jac.ScalarMultiplication(&genG2Jac, &pointBigInt).
		Neg(&alphaMinusaG2Jac).
		AddAssign(&alphaG2Jac)

	// [α-a]G₂
	var xminusaG2Aff bls12381.G2Affine
	xminusaG2Aff.FromJacobian(&alphaMinusaG2Jac)

	// [f(α) - f(a)]G₁
	var fminusfaG1Aff bls12381.G1Affine
	fminusfaG1Aff.FromJacobian(&fminusfaG1Jac)

	// e([f(α) - f(a)]G₁, G₂).e([-H(α)]G₁, [α-a]G₂) ==? 1
	check, err := bls12381.PairingCheck(
		[]bls12381.G1Affine{fminusfaG1Aff, negH},
		[]bls12381.G2Affine{srs.G2[0], xminusaG2Aff},
	)
	if err != nil {
		return err
	}
	if !check {
		return ErrVerifyOpeningProof
	}
	return nil
}

// BatchOpenSinglePoint creates a batch opening proof at point of a list of polynomials.
// It's an interactive protocol, made non interactive using Fiat Shamir.
//
// * point is the point at which the polynomials are opened.
// * digests is the list of committed polynomials to open, need to derive the challenge using Fiat Shamir.
// * polynomials is the list of polynomials to open, they are supposed to be of the same size.
func BatchOpenSinglePoint(polynomials [][]fr.Element, digests []Digest, point fr.Element, hf hash.Hash, srs *SRS) (BatchOpeningProof, error) {

	// check for invalid sizes
	nbDigests := len(digests)
	if nbDigests != len(polynomials) {
		return BatchOpeningProof{}, ErrInvalidNbDigests
	}

	// TODO ensure the polynomials are of the same size
	largestPoly := -1
	for _, p := range polynomials {
		if len(p) == 0 || len(p) > len(srs.G1) {
			return BatchOpeningProof{}, ErrInvalidPolynomialSize
		}
		if len(p) > largestPoly {
			largestPoly = len(p)
		}
	}

	var res BatchOpeningProof

	// compute the purported values
	res.ClaimedValues = make([]fr.Element, len(polynomials))
	var wg sync.WaitGroup
	wg.Add(len(polynomials))
	for i := 0; i < len(polynomials); i++ {
		go func(_i int) {
			res.ClaimedValues[_i] = eval(polynomials[_i], point)
			wg.Done()
		}(i)
	}

	// derive the challenge γ, binded to the point and the commitments
	gamma, err := deriveGamma(point, digests, hf)
	if err != nil {
		return BatchOpeningProof{}, err
	}

<<<<<<< HEAD
	// compute sum_i gamma**i*f
	// that is p0 + gamma * p1 + gamma^2 * p2 + ... gamma^n * pn
=======
	// ∑ᵢγⁱf(a)
	var foldedEvaluations fr.Element
	chSumGammai := make(chan struct{}, 1)
	go func() {
		// wait for polynomial evaluations to be completed (res.ClaimedValues)
		wg.Wait()
		foldedEvaluations = res.ClaimedValues[nbDigests-1]
		for i := nbDigests - 2; i >= 0; i-- {
			foldedEvaluations.Mul(&foldedEvaluations, &gamma).
				Add(&foldedEvaluations, &res.ClaimedValues[i])
		}
		close(chSumGammai)
	}()

	// compute ∑ᵢγⁱfᵢ
>>>>>>> 39b319ab
	// note: if we are willing to paralellize that, we could clone the poly and scale them by
	// gamma n in parallel, before reducing into foldedPolynomials
	foldedPolynomials := make([]fr.Element, largestPoly)
	copy(foldedPolynomials, polynomials[0])
	acc := gamma
	var pj fr.Element
	for i := 1; i < len(polynomials); i++ {
		for j := 0; j < len(polynomials[i]); j++ {
			pj.Mul(&polynomials[i][j], &acc)
			foldedPolynomials[j].Add(&foldedPolynomials[j], &pj)
		}
		acc.Mul(&acc, &gamma)
	}

	// compute H
<<<<<<< HEAD
	sumGammaiTimesPol.DivByXminusA(&sumGammaiTimesPol, &res.Point)
=======
	<-chSumGammai
	h := dividePolyByXminusA(foldedPolynomials, foldedEvaluations, point)
	foldedPolynomials = nil // same memory as h
>>>>>>> 39b319ab

	res.H, err = Commit(sumGammaiTimesPol, srs)
	if err != nil {
		return BatchOpeningProof{}, err
	}

	return res, nil
}

// FoldProof fold the digests and the proofs in batchOpeningProof using Fiat Shamir
// to obtain an opening proof at a single point.
//
// * digests list of digests on which batchOpeningProof is based
// * batchOpeningProof opening proof of digests
// * returns the folded version of batchOpeningProof, Digest, the folded version of digests
func FoldProof(digests []Digest, batchOpeningProof *BatchOpeningProof, point fr.Element, hf hash.Hash) (OpeningProof, Digest, error) {

	nbDigests := len(digests)

	// check consistancy between numbers of claims vs number of digests
	if nbDigests != len(batchOpeningProof.ClaimedValues) {
		return OpeningProof{}, Digest{}, ErrInvalidNbDigests
	}

	// derive the challenge γ, binded to the point and the commitments
	gamma, err := deriveGamma(point, digests, hf)
	if err != nil {
		return OpeningProof{}, Digest{}, ErrInvalidNbDigests
	}

	// fold the claimed values and digests
	// gammai = [1,γ,γ²,..,γⁿ⁻¹]
	gammai := make([]fr.Element, nbDigests)
	gammai[0].SetOne()
	for i := 1; i < nbDigests; i++ {
		gammai[i].Mul(&gammai[i-1], &gamma)
	}

	foldedDigests, foldedEvaluations, err := fold(digests, batchOpeningProof.ClaimedValues, gammai)
	if err != nil {
		return OpeningProof{}, Digest{}, err
	}

	// create the folded opening proof
	var res OpeningProof
	res.ClaimedValue.Set(&foldedEvaluations)
	res.H.Set(&batchOpeningProof.H)

	return res, foldedDigests, nil
}

// BatchVerifySinglePoint verifies a batched opening proof at a single point of a list of polynomials.
//
// * digests list of digests on which opening proof is done
// * batchOpeningProof proof of correct opening on the digests
func BatchVerifySinglePoint(digests []Digest, batchOpeningProof *BatchOpeningProof, point fr.Element, hf hash.Hash, srs *SRS) error {

	// fold the proof
	foldedProof, foldedDigest, err := FoldProof(digests, batchOpeningProof, point, hf)
	if err != nil {
		return err
	}

	// verify the foldedProof againts the foldedDigest
	err = Verify(&foldedDigest, &foldedProof, point, srs)
	return err

}

// BatchVerifyMultiPoints batch verifies a list of opening proofs at different points.
// The purpose of the batching is to have only one pairing for verifying several proofs.
//
// * digests list of committed polynomials
// * proofs list of opening proofs, one for each digest
// * points the list of points at which the opening are done
func BatchVerifyMultiPoints(digests []Digest, proofs []OpeningProof, points []fr.Element, srs *SRS) error {

	// check consistancy nb proogs vs nb digests
	if len(digests) != len(proofs) || len(digests) != len(points) {
		return ErrInvalidNbDigests
	}

	// if only one digest, call Verify
	if len(digests) == 1 {
		return Verify(&digests[0], &proofs[0], points[0], srs)
	}

	// sample random numbers λᵢ for sampling
	randomNumbers := make([]fr.Element, len(digests))
	randomNumbers[0].SetOne()
	for i := 1; i < len(randomNumbers); i++ {
		_, err := randomNumbers[i].SetRandom()
		if err != nil {
			return err
		}
	}

	// fold the committed quotients compute ∑ᵢλᵢ[Hᵢ(α)]G₁
	var foldedQuotients bls12381.G1Affine
	quotients := make([]bls12381.G1Affine, len(proofs))
	for i := 0; i < len(randomNumbers); i++ {
		quotients[i].Set(&proofs[i].H)
	}
	config := ecc.MultiExpConfig{ScalarsMont: true}
	_, err := foldedQuotients.MultiExp(quotients, randomNumbers, config)
	if err != nil {
		return nil
	}

	// fold digests and evals
	evals := make([]fr.Element, len(digests))
	for i := 0; i < len(randomNumbers); i++ {
		evals[i].Set(&proofs[i].ClaimedValue)
	}

	// fold the digests: ∑ᵢλᵢ[f_i(α)]G₁
	// fold the evals  : ∑ᵢλᵢfᵢ(aᵢ)
	foldedDigests, foldedEvals, err := fold(digests, evals, randomNumbers)
	if err != nil {
		return err
	}

	// compute commitment to folded Eval  [∑ᵢλᵢfᵢ(aᵢ)]G₁
	var foldedEvalsCommit bls12381.G1Affine
	var foldedEvalsBigInt big.Int
	foldedEvals.ToBigIntRegular(&foldedEvalsBigInt)
	foldedEvalsCommit.ScalarMultiplication(&srs.G1[0], &foldedEvalsBigInt)

	// compute foldedDigests = ∑ᵢλᵢ[fᵢ(α)]G₁ - [∑ᵢλᵢfᵢ(aᵢ)]G₁
	foldedDigests.Sub(&foldedDigests, &foldedEvalsCommit)

	// combien the points and the quotients using γᵢ
	// ∑ᵢλᵢ[p_i]([Hᵢ(α)]G₁)
	var foldedPointsQuotients bls12381.G1Affine
	for i := 0; i < len(randomNumbers); i++ {
		randomNumbers[i].Mul(&randomNumbers[i], &points[i])
	}
	_, err = foldedPointsQuotients.MultiExp(quotients, randomNumbers, config)
	if err != nil {
		return err
	}

	// ∑ᵢλᵢ[f_i(α)]G₁ - [∑ᵢλᵢfᵢ(aᵢ)]G₁ + ∑ᵢλᵢ[p_i]([Hᵢ(α)]G₁)
	// = [∑ᵢλᵢf_i(α) - ∑ᵢλᵢfᵢ(aᵢ) + ∑ᵢλᵢpᵢHᵢ(α)]G₁
	foldedDigests.Add(&foldedDigests, &foldedPointsQuotients)

	// -∑ᵢλᵢ[Qᵢ(α)]G₁
	foldedQuotients.Neg(&foldedQuotients)

	// pairing check
	// e([∑ᵢλᵢ(fᵢ(α) - fᵢ(pᵢ) + pᵢHᵢ(α))]G₁, G₂).e([-∑ᵢλᵢ[Hᵢ(α)]G₁), [α]G₂)
	check, err := bls12381.PairingCheck(
		[]bls12381.G1Affine{foldedDigests, foldedQuotients},
		[]bls12381.G2Affine{srs.G2[0], srs.G2[1]},
	)
	if err != nil {
		return err
	}
	if !check {
		return ErrVerifyOpeningProof
	}
	return nil

}

// fold folds digests and evaluations using the list of factors as random numbers.
//
// * digests list of digests to fold
// * evaluations list of evaluations to fold
// * factors list of multiplicative factors used for the folding (in Montgomery form)
//
// * Returns ∑ᵢcᵢdᵢ, ∑ᵢcᵢf(aᵢ)
func fold(di []Digest, fai []fr.Element, ci []fr.Element) (Digest, fr.Element, error) {

	// length inconsistancy between digests and evaluations should have been done before calling this function
	nbDigests := len(di)

	// fold the claimed values ∑ᵢcᵢf(aᵢ)
	var foldedEvaluations, tmp fr.Element
	for i := 0; i < nbDigests; i++ {
		tmp.Mul(&fai[i], &ci[i])
		foldedEvaluations.Add(&foldedEvaluations, &tmp)
	}

	// fold the digests ∑ᵢ[cᵢ]([fᵢ(α)]G₁)
	var foldedDigests Digest
	_, err := foldedDigests.MultiExp(di, ci, ecc.MultiExpConfig{ScalarsMont: true})
	if err != nil {
		return foldedDigests, foldedEvaluations, err
	}

	// folding done
	return foldedDigests, foldedEvaluations, nil

}

// deriveGamma derives a challenge using Fiat Shamir to fold proofs.
func deriveGamma(point fr.Element, digests []Digest, hf hash.Hash) (fr.Element, error) {

	// derive the challenge gamma, binded to the point and the commitments
	fs := fiatshamir.NewTranscript(hf, "gamma")
	if err := fs.Bind("gamma", point.Marshal()); err != nil {
		return fr.Element{}, err
	}
	for i := 0; i < len(digests); i++ {
		if err := fs.Bind("gamma", digests[i].Marshal()); err != nil {
			return fr.Element{}, err
		}
	}
	gammaByte, err := fs.ComputeChallenge("gamma")
	if err != nil {
		return fr.Element{}, err
	}
	var gamma fr.Element
	gamma.SetBytes(gammaByte)

	return gamma, nil
<<<<<<< HEAD
=======
}

// dividePolyByXminusA computes (f-f(a))/(x-a), in canonical basis, in regular form
// f memory is re-used for the result
func dividePolyByXminusA(f []fr.Element, fa, a fr.Element) []fr.Element {

	// first we compute f-f(a)
	f[0].Sub(&f[0], &fa)

	// now we use syntetic division to divide by x-a
	var t fr.Element
	for i := len(f) - 2; i >= 0; i-- {
		t.Mul(&f[i+1], &a)

		f[i].Add(&f[i], &t)
	}

	// the result is of degree deg(f)-1
	return f[1:]
>>>>>>> 39b319ab
}<|MERGE_RESOLUTION|>--- conflicted
+++ resolved
@@ -149,18 +149,14 @@
 	}
 
 	// compute H
-<<<<<<< HEAD
-	p.DivByXminusA(p.GetCopy(), &res.Point)
-=======
 	_p := make([]fr.Element, len(p))
 	copy(_p, p)
 	h := dividePolyByXminusA(_p, res.ClaimedValue, point)
 
 	_p = nil // h re-use this memory
->>>>>>> 39b319ab
 
 	// commit to H
-	hCommit, err := Commit(p, srs)
+	hCommit, err := Commit(h, srs)
 	if err != nil {
 		return OpeningProof{}, err
 	}
@@ -264,10 +260,6 @@
 		return BatchOpeningProof{}, err
 	}
 
-<<<<<<< HEAD
-	// compute sum_i gamma**i*f
-	// that is p0 + gamma * p1 + gamma^2 * p2 + ... gamma^n * pn
-=======
 	// ∑ᵢγⁱf(a)
 	var foldedEvaluations fr.Element
 	chSumGammai := make(chan struct{}, 1)
@@ -283,7 +275,6 @@
 	}()
 
 	// compute ∑ᵢγⁱfᵢ
->>>>>>> 39b319ab
 	// note: if we are willing to paralellize that, we could clone the poly and scale them by
 	// gamma n in parallel, before reducing into foldedPolynomials
 	foldedPolynomials := make([]fr.Element, largestPoly)
@@ -299,15 +290,11 @@
 	}
 
 	// compute H
-<<<<<<< HEAD
-	sumGammaiTimesPol.DivByXminusA(&sumGammaiTimesPol, &res.Point)
-=======
 	<-chSumGammai
 	h := dividePolyByXminusA(foldedPolynomials, foldedEvaluations, point)
 	foldedPolynomials = nil // same memory as h
->>>>>>> 39b319ab
-
-	res.H, err = Commit(sumGammaiTimesPol, srs)
+
+	res.H, err = Commit(h, srs)
 	if err != nil {
 		return BatchOpeningProof{}, err
 	}
@@ -523,8 +510,6 @@
 	gamma.SetBytes(gammaByte)
 
 	return gamma, nil
-<<<<<<< HEAD
-=======
 }
 
 // dividePolyByXminusA computes (f-f(a))/(x-a), in canonical basis, in regular form
@@ -544,5 +529,4 @@
 
 	// the result is of degree deg(f)-1
 	return f[1:]
->>>>>>> 39b319ab
 }