{{$Name := .Curve.Name}}

import (
	"testing"
	"crypto/rand"

	"github.com/consensys/gnark-crypto/ecc/{{toLower $Name}}/fp"
	"github.com/leanovate/gopter"
	"github.com/leanovate/gopter/prop"
)

// ------------------------------------------------------------
// tests

func TestE2ReceiverIsOperand(t *testing.T) {

	parameters := gopter.DefaultTestParameters()
	parameters.MinSuccessfulTests = 100

	properties := gopter.NewProperties(parameters)

	genA := GenE2()
	genB := GenE2()
	genfp := GenFp()

	properties.Property("[{{ toUpper $Name}}] Having the receiver as operand (addition) should output the same result", prop.ForAll(
		func(a, b *E2) bool {
			var c, d E2
			d.Set(a)
			c.Add(a, b)
			a.Add(a, b)
			b.Add(&d, b)
			return a.Equal(b) && a.Equal(&c) && b.Equal(&c)
		},
		genA,
		genB,
	))

	properties.Property("[{{ toUpper $Name}}] Having the receiver as operand (sub) should output the same result", prop.ForAll(
		func(a, b *E2) bool {
			var c, d E2
			d.Set(a)
			c.Sub(a, b)
			a.Sub(a, b)
			b.Sub(&d, b)
			return a.Equal(b) && a.Equal(&c) && b.Equal(&c)
		},
		genA,
		genB,
	))

	properties.Property("[{{ toUpper $Name}}] Having the receiver as operand (mul) should output the same result", prop.ForAll(
		func(a, b *E2) bool {
			var c, d E2
			d.Set(a)
			c.Mul(a, b)
			a.Mul(a, b)
			b.Mul(&d, b)
			return a.Equal(b) && a.Equal(&c) && b.Equal(&c)
		},
		genA,
		genB,
	))

	properties.Property("[{{ toUpper $Name}}] Having the receiver as operand (square) should output the same result", prop.ForAll(
		func(a *E2) bool {
			var b E2
			b.Square(a)
			a.Square(a)
			return a.Equal(&b)
		},
		genA,
	))

	properties.Property("[{{ toUpper $Name}}] Having the receiver as operand (neg) should output the same result", prop.ForAll(
		func(a *E2) bool {
			var b E2
			b.Neg(a)
			a.Neg(a)
			return a.Equal(&b)
		},
		genA,
	))

	properties.Property("[{{ toUpper $Name}}] Having the receiver as operand (double) should output the same result", prop.ForAll(
		func(a *E2) bool {
			var b E2
			b.Double(a)
			a.Double(a)
			return a.Equal(&b)
		},
		genA,
	))

	properties.Property("[{{ toUpper $Name}}] Having the receiver as operand (mul by non residue) should output the same result", prop.ForAll(
		func(a *E2) bool {
			var b E2
			b.MulByNonResidue(a)
			a.MulByNonResidue(a)
			return a.Equal(&b)
		},
		genA,
	))

	properties.Property("[{{ toUpper $Name}}] Having the receiver as operand (mul by non residue inverse) should output the same result", prop.ForAll(
		func(a *E2) bool {
			var b E2
			b.MulByNonResidueInv(a)
			a.MulByNonResidueInv(a)
			return a.Equal(&b)
		},
		genA,
	))

	properties.Property("[{{ toUpper $Name}}] Having the receiver as operand (Inverse) should output the same result", prop.ForAll(
		func(a *E2) bool {
			var b E2
			b.Inverse(a)
			a.Inverse(a)
			return a.Equal(&b)
		},
		genA,
	))

	properties.Property("[{{ toUpper $Name}}] Having the receiver as operand (Conjugate) should output the same result", prop.ForAll(
		func(a *E2) bool {
			var b E2
			b.Conjugate(a)
			a.Conjugate(a)
			return a.Equal(&b)
		},
		genA,
	))

	properties.Property("[{{ toUpper $Name}}] Having the receiver as operand (mul by element) should output the same result", prop.ForAll(
		func(a *E2, b fp.Element) bool {
			var c E2
			c.MulByElement(a, &b)
			a.MulByElement(a, &b)
			return a.Equal(&c)
		},
		genA,
		genfp,
	))

	properties.Property("[{{ toUpper $Name}}] Having the receiver as operand (Sqrt) should output the same result", prop.ForAll(
		func(a *E2) bool {
			var b, c, d, s E2

			s.Square(a)
			a.Set(&s)
			b.Set(&s)

			a.Sqrt(a)
			b.Sqrt(&b)

			c.Square(a)
			d.Square(&b)
			return c.Equal(&d)
		},
		genA,
	))

	properties.TestingRun(t, gopter.ConsoleReporter(false))

	if supportAdx {
		t.Log("disabling ADX")
		supportAdx = false
		properties.TestingRun(t, gopter.ConsoleReporter(false))
		supportAdx = true
	}
}

func TestE2MulMaxed(t *testing.T) {
	// let's pick a and b, with maxed A0 and A1
	var a,b E2
	fpMaxValue := fp.Element{
		{{- range $i := .Curve.Fp.NbWordsIndexesFull}}
		{{index $.Curve.Fp.Q $i}},{{end}}
	}
	fpMaxValue[0]--

	a.A0 = fpMaxValue
	a.A1 = fpMaxValue
	b.A0 = fpMaxValue
	b.A1 = fpMaxValue



	var c, d E2
	d.Inverse(&b)
	c.Set(&a)
	c.Mul(&c, &b).Mul(&c, &d)
	if !c.Equal(&a) {
		t.Fatal("mul with max fp failed")
	}
}

func TestE2Ops(t *testing.T) {

	parameters := gopter.DefaultTestParameters()
	parameters.MinSuccessfulTests = 100

	properties := gopter.NewProperties(parameters)

	genA := GenE2()
	genB := GenE2()
	genfp := GenFp()

	properties.Property("[{{ toUpper $Name }}] sub & add should leave an element invariant", prop.ForAll(
		func(a, b *E2) bool {
			var c E2
			c.Set(a)
			c.Add(&c, b).Sub(&c, b)
			return c.Equal(a)
		},
		genA,
		genB,
	))

	properties.Property("[{{ toUpper $Name }}] mul & inverse should leave an element invariant", prop.ForAll(
		func(a, b *E2) bool {
			var c, d E2
			d.Inverse(b)
			c.Set(a)
			c.Mul(&c, b).Mul(&c, &d)
			return c.Equal(a)
		},
		genA,
		genB,
	))

<<<<<<< HEAD
	properties.Property("[{{ toUpper .Name }}] BatchInvertE2 should output the same result as Inverse", prop.ForAll(
=======
	properties.Property("[{{ toUpper $Name }}] BatchInvert should output the same result as Inverse", prop.ForAll(
>>>>>>> 9062d7e0
		func(a, b, c *E2) bool {

			batch := BatchInvertE2([]E2{*a, *b, *c})
			a.Inverse(a)
			b.Inverse(b)
			c.Inverse(c)
			return a.Equal(&batch[0]) && b.Equal(&batch[1]) && c.Equal(&batch[2])
		},
		genA,
		genA,
		genA,
	))

	{{if or (eq $Name "bn254") (eq $Name "bls12-381")}}

	properties.Property("[{{ toUpper $Name }}] mulGeneric & mul should be equal", prop.ForAll(
		func(a, b *E2) bool {
			var c, d E2
			mulGenericE2(&c, a, b)
			d.Mul(a, b)
			return d.Equal(&c)
		},
		genA,
		genB,
	))

	{{ end }}

	properties.Property("[{{ toUpper $Name }}] inverse twice should leave an element invariant", prop.ForAll(
		func(a *E2) bool {
			var b E2
			b.Inverse(a).Inverse(&b)
			return a.Equal(&b)
		},
		genA,
	))

	properties.Property("[{{ toUpper $Name }}] neg twice should leave an element invariant", prop.ForAll(
		func(a *E2) bool {
			var b E2
			b.Neg(a).Neg(&b)
			return a.Equal(&b)
		},
		genA,
	))

	properties.Property("[{{ toUpper $Name }}] square and mul should output the same result", prop.ForAll(
		func(a *E2) bool {
			var b, c E2
			b.Mul(a, a)
			c.Square(a)
			return b.Equal(&c)
		},
		genA,
	))

	properties.Property("[{{ toUpper $Name }}] MulByElement MulByElement inverse should leave an element invariant", prop.ForAll(
		func(a *E2, b fp.Element) bool {
			var c E2
			var d fp.Element
			d.Inverse(&b)
			c.MulByElement(a, &b).MulByElement(&c, &d)
			return c.Equal(a)
		},
		genA,
		genfp,
	))

	properties.Property("[{{ toUpper $Name }}] Double and mul by 2 should output the same result", prop.ForAll(
		func(a *E2) bool {
			var b E2
			var c fp.Element
			c.SetUint64(2)
			b.Double(a)
			a.MulByElement(a, &c)
			return a.Equal(&b)
		},
		genA,
	))

	properties.Property("[{{ toUpper $Name }}] Mulbynonres mulbynonresinv should leave the element invariant", prop.ForAll(
		func(a *E2) bool {
			var b E2
			b.MulByNonResidue(a).MulByNonResidueInv(&b)
			return a.Equal(&b)
		},
		genA,
	))

	properties.Property("[{{ toUpper $Name }}] a + pi(a), a-pi(a) should be real", prop.ForAll(
		func(a *E2) bool {
			var b, c, d E2
			var e, f fp.Element
			b.Conjugate(a)
			c.Add(a, &b)
			d.Sub(a, &b)
			e.Double(&a.A0)
			f.Double(&a.A1)
			return c.A1.IsZero() && d.A0.IsZero() && e.Equal(&c.A0) && f.Equal(&d.A1)
		},
		genA,
	))

	properties.Property("[{{ toUpper $Name }}] Legendre on square should output 1", prop.ForAll(
		func(a *E2) bool {
			var b E2
			b.Square(a)
			c := b.Legendre()
			return c == 1
		},
		genA,
	))

	properties.Property("[{{ toUpper $Name }}] square(sqrt) should leave an element invariant", prop.ForAll(
		func(a *E2) bool {
			var b, c, d, e E2
			b.Square(a)
			c.Sqrt(&b)
			d.Square(&c)
			e.Neg(a)
			return (c.Equal(a) || c.Equal(&e)) && d.Equal(&b)
		},
		genA,
	))

	properties.Property("[{{ toUpper $Name }}] neg(E2) == neg(E2.A0, E2.A1)", prop.ForAll(
		func(a *E2) bool {
			var b, c E2
			b.Neg(a)
			c.A0.Neg(&a.A0)
			c.A1.Neg(&a.A1)
			return c.Equal(&b)
		},
		genA,
	))

	properties.Property("[{{ toUpper $Name }}] Cmp and LexicographicallyLargest should be consistant", prop.ForAll(
		func(a *E2) bool {
			var negA E2
			negA.Neg(a)
			cmpResult := a.Cmp(&negA)
			lResult := a.LexicographicallyLargest()
			if lResult && cmpResult == 1 {
				return true
			}
			if !lResult && cmpResult !=1 {
				return true
			}
			return false
		},
		genA,
	))

	properties.TestingRun(t, gopter.ConsoleReporter(false))

	if supportAdx {
		t.Log("disabling ADX")
		supportAdx = false
		properties.TestingRun(t, gopter.ConsoleReporter(false))
		supportAdx = true
	}
}

// ------------------------------------------------------------
// benches

func BenchmarkE2Add(b *testing.B) {
	var a, c E2
	a.SetRandom()
	c.SetRandom()
	b.ResetTimer()
	for i := 0; i < b.N; i++ {
		a.Add(&a, &c)
	}
}

func BenchmarkE2Sub(b *testing.B) {
	var a, c E2
	a.SetRandom()
	c.SetRandom()
	b.ResetTimer()
	for i := 0; i < b.N; i++ {
		a.Sub(&a, &c)
	}
}

func BenchmarkE2Mul(b *testing.B) {
	var a, c E2
	a.SetRandom()
	c.SetRandom()
	b.ResetTimer()
	for i := 0; i < b.N; i++ {
		a.Mul(&a, &c)
	}
}

func BenchmarkE2MulByElement(b *testing.B) {
	var a E2
	var c fp.Element
	c.SetRandom()
	a.SetRandom()
	b.ResetTimer()
	for i := 0; i < b.N; i++ {
		a.MulByElement(&a, &c)
	}
}

func BenchmarkE2Square(b *testing.B) {
	var a E2
	a.SetRandom()
	b.ResetTimer()
	for i := 0; i < b.N; i++ {
		a.Square(&a)
	}
}

func BenchmarkE2Sqrt(b *testing.B) {
	var a E2
	a.SetRandom()
	b.ResetTimer()
	for i := 0; i < b.N; i++ {
		a.Sqrt(&a)
	}
}

func BenchmarkE2Exp(b *testing.B) {
	var x E2
	x.SetRandom()
	b1, _ := rand.Int(rand.Reader, fp.Modulus())
	b.ResetTimer()
	for i := 0; i < b.N; i++ {
		x.Exp(x, b1)
	}
}



func BenchmarkE2Inverse(b *testing.B) {
	var a E2
	a.SetRandom()
	b.ResetTimer()
	for i := 0; i < b.N; i++ {
		a.Inverse(&a)
	}
}

func BenchmarkE2MulNonRes(b *testing.B) {
	var a E2
	a.SetRandom()
	b.ResetTimer()
	for i := 0; i < b.N; i++ {
		a.MulByNonResidue(&a)
	}
}

func BenchmarkE2MulNonResInv(b *testing.B) {
	var a E2
	a.SetRandom()
	b.ResetTimer()
	for i := 0; i < b.N; i++ {
		a.MulByNonResidueInv(&a)
	}
}

func BenchmarkE2Conjugate(b *testing.B) {
	var a E2
	a.SetRandom()
	b.ResetTimer()
	for i := 0; i < b.N; i++ {
		a.Conjugate(&a)
	}
}
{{ template "base" .}}<|MERGE_RESOLUTION|>--- conflicted
+++ resolved
@@ -230,11 +230,7 @@
 		genB,
 	))
 
-<<<<<<< HEAD
-	properties.Property("[{{ toUpper .Name }}] BatchInvertE2 should output the same result as Inverse", prop.ForAll(
-=======
-	properties.Property("[{{ toUpper $Name }}] BatchInvert should output the same result as Inverse", prop.ForAll(
->>>>>>> 9062d7e0
+	properties.Property("[{{ toUpper $Name }}] BatchInvertE2 should output the same result as Inverse", prop.ForAll(
 		func(a, b, c *E2) bool {
 
 			batch := BatchInvertE2([]E2{*a, *b, *c})
